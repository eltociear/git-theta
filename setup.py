--- conflicted
+++ resolved
@@ -47,11 +47,12 @@
     url="https://github.com/r-three/checkpoint-vcs",
     packages=find_packages(),
     package_data={"git_theta": ["hooks/post-commit", "hooks/pre-push"]},
-<<<<<<< HEAD
-    scripts=["bin/git-theta", "bin/git-theta-filter", "bin/git-theta-diff"],
-=======
-    scripts=["bin/git-theta", "bin/git-theta-filter", "bin/git-theta-merge"],
->>>>>>> 629384d2
+    scripts=[
+        "bin/git-theta",
+        "bin/git-theta-filter",
+        "bin/git-theta-diff",
+        "bin/git-theta-merge",
+    ],
     long_description="Version control system for model checkpoints.",
     python_requires=">=3.7",
     classifiers=[
@@ -67,17 +68,13 @@
         "GitPython",
         "tensorstore >= 0.1.14",
         "file-or-name",
-<<<<<<< HEAD
         'importlib_metadata; python_version < "3.9.0"',
         'dataclasses; python_version < "3.7.0"',
         'importlib_resources; python_version < "3.9.0"',
+        'typing_extensions; python_version < "3.8.0"',
         "colorama",
-=======
+        "prompt-toolkit",
         "six",
-        'importlib_resources; python_version < "3.9.0"',
-        'importlib_metadata; python_version < "3.10.0"',
-        'typing_extensions; python_version < "3.8.0"',
->>>>>>> 629384d2
     ],
     extras_require={
         "test": ["pytest"],
