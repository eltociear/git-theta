--- conflicted
+++ resolved
@@ -146,11 +146,6 @@
     config_writer.set_value('filter "theta"', "clean", "git-theta-filter clean %f")
     config_writer.set_value('filter "theta"', "smudge", "git-theta-filter smudge %f")
     config_writer.set_value('filter "theta"', "required", "true")
-<<<<<<< HEAD
-    config_writer.set_value('diff "theta"', "command", "git theta-diff")
-=======
-    config_writer.set_value('diff "theta"', "command", "git-theta-diff")
->>>>>>> e5cf9f0f
     config_writer.release()
 
 
@@ -164,18 +159,12 @@
     gitattributes_file = git_utils.get_gitattributes_file(repo)
     gitattributes = git_utils.read_gitattributes(gitattributes_file)
 
-<<<<<<< HEAD
     new_gitattributes = git_utils.add_filter_theta_to_gitattributes(
         gitattributes, model_path
     )
     new_gitattributes = git_utils.add_diff_theta_to_gitattributes(
         new_gitattributes, model_path
     )
-=======
-    new_gitattributes = git_utils.add_filter_theta_to_gitattributes(gitattributes, model_path)
-    new_gitattributes = git_utils.add_diff_theta_to_gitattributes(new_gitattributes, model_path)
->>>>>>> e5cf9f0f
-
     git_utils.write_gitattributes(gitattributes_file, new_gitattributes)
     git_utils.add_file(gitattributes_file, repo)
 
