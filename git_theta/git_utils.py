--- conflicted
+++ resolved
@@ -287,17 +287,11 @@
     return out.stdout.decode("utf-8")
 
 
-<<<<<<< HEAD
-async def git_lfs_smudge(pointer_file: bytes) -> bytes:
-    out = await async_utils.subprocess_run(
-        ["git", "lfs", "smudge"], input=pointer_file, capture_output=True
-=======
 async def git_lfs_smudge(pointer_file: str) -> bytes:
     out = await async_utils.subprocess_run(
         ["git", "lfs", "smudge"],
         input=pointer_file.encode("utf-8"),
         capture_output=True,
->>>>>>> 629384d2
     )
     return out.stdout
 
